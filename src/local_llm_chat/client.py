"""
Cliente de Chat Universal - Interfaz multi-backend LLM
Clase principal para gestionar sesiones de chat con diferentes backends de modelos
Soporta: GGUF (llama-cpp-python) y Transformers (Hugging Face)
"""

import os
import json
from datetime import datetime
from typing import Optional, Dict, Any
from huggingface_hub import hf_hub_download

from .backends import GGUFBackend, TransformersBackend, TRANSFORMERS_AVAILABLE
from .model_config import get_model_info

# Configuración
LOGS_DIR = "./chat_logs"
os.makedirs(LOGS_DIR, exist_ok=True)


class UniversalChatClient:
    """
    Cliente de chat universal que soporta múltiples backends de modelos con interfaz común
    
    Soporta:
    - GGUF: Modelos cuantizados vía llama-cpp-python
    - Transformers: Modelos Hugging Face (local o remoto)
    
    Características:
    - Detección automática de tipo de modelo
    - System prompts adaptativos según capacidades
    - Presets configurables
    - Gestión de historial y sesiones
    - Cambio dinámico de modelos y backends
    
    Uso GGUF:
        client = UniversalChatClient(
            backend="gguf",
            model_path="models/llama-3.2-3b.gguf"
        )
    
    Uso Transformers:
        client = UniversalChatClient(
            backend="transformers",
            model_name_or_path="bigscience/bloom-560m"
        )
    
    Uso con model_key (legacy):
        client = UniversalChatClient(
            model_key="llama-3-8b"
        )
    """
    
    def __init__(
        self,
<<<<<<< HEAD
        # Parámetros de backend
        backend: str = "gguf",  # "gguf" o "transformers"
        
        # Parámetros GGUF
        model_key: Optional[str] = None,
        model_path: Optional[str] = None,
        repo_id: Optional[str] = None,
        filename: Optional[str] = None,
        n_gpu_layers: int = -1,
        n_ctx: int = 8192,
        
        # Parámetros Transformers
        model_name_or_path: Optional[str] = None,
        device: str = "auto",
        torch_dtype: str = "auto",
        trust_remote_code: bool = False,
        load_in_8bit: bool = False,
        load_in_4bit: bool = False,
        
        # Parámetros comunes
        system_prompt: Optional[str] = None,
        verbose: bool = False,
    ):
        """
        Inicializa el cliente de chat universal
        
        Args:
            backend: Tipo de backend ("gguf" o "transformers")
            
            # GGUF params
            model_key: Clave de modelo popular (legacy)
            model_path: Ruta al modelo (funciona con ambos backends)
            repo_id: Repositorio HF (para GGUF)
            filename: Nombre archivo GGUF
            n_gpu_layers: Capas en GPU para GGUF
            n_ctx: Tamaño contexto para GGUF
            
            # Transformers params
            model_name_or_path: Alias de model_path (convención HuggingFace)
            device: Dispositivo ("auto", "cuda", "cpu")
            torch_dtype: Tipo de datos ("auto", "float16", etc.)
            trust_remote_code: Permitir código remoto
            load_in_8bit: Cargar en 8-bit
            load_in_4bit: Cargar en 4-bit
            
            # Common params
            system_prompt: System prompt inicial
            verbose: Logs verbosos
        
        Nota sobre model_path vs model_name_or_path:
            Ambos parámetros son INTERCAMBIABLES y funcionan con cualquier backend.
            - model_path: Nombre más genérico
            - model_name_or_path: Convención HuggingFace (más descriptivo)
            
            Usa el que prefieras según tu caso:
            - GGUF: model_path="models/llama.gguf" (recomendado)
            - Transformers: model_name_or_path="bigscience/bloom" (recomendado)
            
            Pero ambos funcionan con ambos backends.
        """
        print("[INIT] Universal Chat Client v2.0 - Multi-Backend")
=======
        model_key=None,
        model_path=None,
        repo_id=None,
        filename=None,
        n_gpu_layers=-1,
        n_ctx=8192,
        verbose=False,
        system_prompt=None,
        llm_config=None
    ):
        """
        Inicializa el cliente de chat universal.

        Args:
            model_key: Clave de modelo popular
            model_path: Ruta al modelo GGUF
            repo_id: Repositorio de Hugging Face
            filename: Nombre del archivo GGUF
            n_gpu_layers: Número de capas en GPU (-1 = auto, 0 = CPU)
            n_ctx: Tamaño de contexto
            verbose: Logging verbose
            system_prompt: Prompt del sistema
            llm_config: Configuración LLM (opcional, para infer())
        """

        # Guardar config LLM para infer() (sin cargarla aquí)
        self.llm_config = llm_config

        # Guardar parámetros del modelo para change_model()
        self.n_ctx = n_ctx
        self.n_gpu_layers = n_gpu_layers
        self.verbose = verbose

        print("[INIT] Universal Chat Client v1.0")
>>>>>>> 4a0eb76d
        print("=" * 60)
        
        self.backend_type = backend.lower()
        self.verbose = verbose
        self.backend = None
        
        # ALIAS RESOLUTION: Unificar model_path y model_name_or_path
        # Ambos parámetros hacen lo mismo, solo difieren en el nombre
        if model_path and model_name_or_path:
            raise ValueError(
                "Cannot specify both 'model_path' and 'model_name_or_path'. "
                "They are aliases - use only one.\n"
                f"  model_path: {model_path}\n"
                f"  model_name_or_path: {model_name_or_path}"
            )
        
        # Si se usó model_name_or_path, copiarlo a model_path
        if model_name_or_path and not model_path:
            model_path = model_name_or_path
        
        # A partir de aquí, solo usamos model_path internamente
        
        # Configuración del prompt del sistema
        self.system_prompt = system_prompt
        self.preset_name = None
        
        # Historial de conversación
        self.conversation_history = []
        self.session_start = datetime.now()
        self.session_id = self.session_start.strftime("%Y%m%d_%H%M%S")
        
        # Inicializar backend según tipo
        if self.backend_type == "gguf":
            self._init_gguf_backend(
                model_key, model_path, repo_id, filename,
                n_gpu_layers, n_ctx
            )
        elif self.backend_type == "transformers":
            self._init_transformers_backend(
                model_name_or_path, device, torch_dtype,
                trust_remote_code, load_in_8bit, load_in_4bit
            )
        else:
            raise ValueError(
                f"Unknown backend '{backend}'. "
                f"Supported: 'gguf', 'transformers'"
            )
        
        # Información del modelo desde backend
        if self.backend and self.backend.is_loaded:
            model_info = self.backend.get_model_info()
            self.model_type = model_info.get("model_type", "unknown")
            self.supports_native_system = model_info.get("supports_native_system", False)
            self.chat_format = model_info.get("chat_format")
            
            print("[READY] Model loaded successfully")
            print(f"[SESSION] ID: {self.session_id}")
            
            if self.system_prompt:
                preview = self.system_prompt[:80] + "..." if len(self.system_prompt) > 80 else self.system_prompt
                print(f"[SYSTEM] Active prompt: {preview}")
        
        print("=" * 60)
    
    def _init_gguf_backend(
        self,
        model_key: Optional[str],
        model_path: Optional[str],
        repo_id: Optional[str],
        filename: Optional[str],
        n_gpu_layers: int,
        n_ctx: int
    ):
        """Inicializa backend GGUF"""
        print("[BACKEND] Using GGUF (llama-cpp-python)")
        
        # Determinar qué modelo cargar (legacy model_key support)
        if model_key:
            model_info = get_model_info(model_key)
            if not model_info:
                raise ValueError(f"Model '{model_key}' not found. Use list_models() for options.")
            
            print(f"[MODEL] {model_info['description']}")
            repo_id = model_info["repo_id"]
            filename = model_info["filename"]
        
        # Descargar modelo si es necesario
        if not model_path:
            if not (repo_id and filename):
                raise ValueError(
                    "For GGUF backend, provide either:\n"
                    "  - model_path (local .gguf file)\n"
                    "  - model_key (popular model)\n"
                    "  - repo_id + filename (HuggingFace)"
                )
            
            print(f"[DOWNLOAD] {filename}")
            print("[INFO] First download may take several minutes...")
            model_path = hf_hub_download(
                repo_id=repo_id,
                filename=filename,
                local_dir="./models",
            )
<<<<<<< HEAD
        
        # Validar que el archivo existe
        if not os.path.exists(model_path):
            raise FileNotFoundError(f"Model not found: {model_path}")
        
        # Crear backend y cargar modelo
        self.backend = GGUFBackend(
            model_path=model_path,
            n_gpu_layers=n_gpu_layers,
            n_ctx=n_ctx,
            verbose=self.verbose
        )
        
        success = self.backend.load_model()
        if not success:
            raise RuntimeError("Failed to load GGUF model")
    
    def _init_transformers_backend(
        self,
        model_path: Optional[str],
        device: str,
        torch_dtype: str,
        trust_remote_code: bool,
        load_in_8bit: bool,
        load_in_4bit: bool
    ):
        """Inicializa backend Transformers"""
        if not TRANSFORMERS_AVAILABLE:
            raise RuntimeError(
                "Transformers backend not available. "
                "Install with: pip install transformers accelerate"
=======

        # Detectar capacidades del modelo
        self.supports_native_system = supports_native_system(self.model_type)
        self.chat_format = get_chat_format(self.model_type)

        print(f"[DETECT] Model type: {self.model_type}")
        print(f"[DETECT] Chat format: {self.chat_format or 'auto'}")
        print(f"[DETECT] Native system support: {'YES' if self.supports_native_system else 'NO (using workaround)'}")

        # Configurar GPU
        if n_gpu_layers == -1:
            n_gpu_layers = -1 if torch.cuda.is_available() else 0

        print(f"[GPU] Layers: {n_gpu_layers}")
        print("[LOAD] Loading model into memory...")

        # Cargar modelo con manejo de errores
        try:
            self.llm = Llama(
                model_path=model_path,
                n_ctx=n_ctx,
                n_gpu_layers=n_gpu_layers,
                chat_format=self.chat_format,
                verbose=verbose,
>>>>>>> 4a0eb76d
            )
        
        print("[BACKEND] Using Transformers (Hugging Face)")
        
        if not model_path:
            raise ValueError(
                "For Transformers backend, provide:\n"
                "  - model_path or model_name_or_path (HuggingFace name or local path)\n"
                "Examples: 'bigscience/bloom-560m', 'meta-llama/Llama-2-7b-hf'"
            )
        
        # Crear backend y cargar modelo
        self.backend = TransformersBackend(
            model_name_or_path=model_path,
            device=device,
            torch_dtype=torch_dtype,
            trust_remote_code=trust_remote_code,
            load_in_8bit=load_in_8bit,
            load_in_4bit=load_in_4bit,
        )
        
        success = self.backend.load_model()
        if not success:
            raise RuntimeError("Failed to load Transformers model")
    
    def set_system_prompt(self, prompt: str):
        """Establece el prompt del sistema"""
        self.system_prompt = prompt
        self.preset_name = None
        preview = prompt[:80] + "..." if len(prompt) > 80 else prompt
        print(f"[SYSTEM] Prompt updated: {preview}")
    
    def clear_system_prompt(self):
        """Elimina el prompt del sistema"""
        self.system_prompt = None
        self.preset_name = None
        print("[SYSTEM] Prompt cleared")
    
    def show_system_prompt(self):
        """Muestra el prompt del sistema actual"""
        if self.system_prompt:
            print("\n" + "=" * 60)
            print("ACTIVE SYSTEM PROMPT")
            print("=" * 60)
            print(self.system_prompt)
            print("=" * 60 + "\n")
        else:
            print("[WARN] No system prompt configured")
    
    def load_preset(self, preset_name: str) -> bool:
        """Carga un preset desde prompts.py"""
        try:
            from .prompts import PROMPTS
        except ImportError:
            print("[ERROR] prompts.py not available")
            return False
        
        if preset_name not in PROMPTS:
            print(f"[ERROR] Preset '{preset_name}' not found")
            print(f"[INFO] Available: {', '.join(PROMPTS.keys())}")
            return False
        
        self.system_prompt = PROMPTS[preset_name]
        self.preset_name = preset_name
        print(f"[SYSTEM] Preset '{preset_name}' loaded")
        return True
    
    def list_presets(self):
        """Lista los presets disponibles"""
        try:
            from .prompts import PROMPTS
        except ImportError:
            print("[WARN] prompts.py not available")
            return
        
        print("\n" + "=" * 60)
        print("AVAILABLE PRESETS")
        print("=" * 60)
        for i, name in enumerate(PROMPTS.keys(), 1):
            print(f"  {i}. {name}")
        print("=" * 60 + "\n")
    
    def _build_messages_with_system(self, prompt: str) -> list:
        """
        Construye la lista de mensajes con adaptación del prompt del sistema
        
        Args:
            prompt: Mensaje actual del usuario
            
        Returns:
            Lista de mensajes formateada según el backend
        """
        messages = []
        
        # Agregar historial de conversación
        for entry in self.conversation_history:
            messages.append({"role": "user", "content": entry["user"]})
            messages.append({"role": "assistant", "content": entry["assistant"]})
        
        # Agregar mensaje actual
        messages.append({"role": "user", "content": prompt})
        
        # Formatear con system prompt usando el backend
        if self.system_prompt:
            messages = self.backend.format_messages(messages, self.system_prompt)
        
        return messages
<<<<<<< HEAD
    
    def infer(
        self, 
        prompt: str, 
        max_tokens: int = 256,
        temperature: float = 0.7,
        **kwargs
    ) -> str:
        """
        Genera respuesta del modelo
        
        Args:
            prompt: Mensaje del usuario
            max_tokens: Máximo de tokens a generar
            temperature: Temperatura para sampling
            **kwargs: Parámetros adicionales específicos del backend
            
        Returns:
            Respuesta del modelo
        """
        if not self.backend or not self.backend.is_loaded:
            raise RuntimeError("Model not loaded")
        
        # Construir mensajes
=======

    def infer(
        self,
        prompt: str,
        max_tokens: int = None,
        temperature: float = None,
        top_p: float = None,
        repeat_penalty: float = None,
        top_k: int = None
    ) -> str:
        """
        Genera la respuesta del modelo.

        Args:
            prompt: Mensaje del usuario
            max_tokens: Máximo de tokens a generar
            temperature: Temperatura de sampling
            top_p: Nucleus sampling
            repeat_penalty: Penalización de repetición
            top_k: Top-k sampling

        Returns:
            Respuesta del modelo
        """
        import time

        # Usar valores de llm_config si está disponible y no se especifican
        if self.llm_config:
            if max_tokens is None:
                max_tokens = self.llm_config.max_tokens
            if temperature is None:
                temperature = self.llm_config.temperature
            if top_p is None:
                top_p = self.llm_config.top_p
            if repeat_penalty is None:
                repeat_penalty = self.llm_config.repeat_penalty
            if top_k is None:
                top_k = self.llm_config.top_k
        else:
            # Fallback a valores por defecto si no hay config
            if max_tokens is None:
                max_tokens = 256
            if temperature is None:
                temperature = 0.7
            if top_p is None:
                top_p = 0.9
            if repeat_penalty is None:
                repeat_penalty = 1.1
            if top_k is None:
                top_k = 40

>>>>>>> 4a0eb76d
        messages = self._build_messages_with_system(prompt)
        
        # Generar respuesta usando el backend
        result = self.backend.generate(
            messages=messages,
            max_tokens=max_tokens,
            temperature=temperature,
<<<<<<< HEAD
            **kwargs
=======
            top_p=top_p,
            repeat_penalty=repeat_penalty,
            top_k=top_k
>>>>>>> 4a0eb76d
        )
        
        response = result["content"]
        usage = result["usage"]
        elapsed = result["elapsed_seconds"]
        
        # Mostrar métricas
        if elapsed < 60:
            time_str = f"{elapsed:.1f}s"
        else:
            time_str = f"{int(elapsed // 60)}m {int(elapsed % 60)}s"
        
        print(f"[METRICS] {time_str} | IN:{usage['prompt_tokens']} OUT:{usage['completion_tokens']} TOTAL:{usage['total_tokens']}")
        
        # Guardar en historial
        self.conversation_history.append({
            "timestamp": datetime.now().isoformat(),
            "user": prompt,
            "assistant": response,
            "metrics": {
                "elapsed_seconds": elapsed,
                "prompt_tokens": usage["prompt_tokens"],
                "completion_tokens": usage["completion_tokens"],
                "total_tokens": usage["total_tokens"]
            }
        })
        
        return response
    
    def save_log(self):
        """Guarda la conversación en un archivo JSON"""
        filename_parts = [self.session_id]
        
        filename_parts.append(self.model_type)
        
        if self.preset_name:
            filename_parts.append(self.preset_name)
        elif self.conversation_history:
            first_message = self.conversation_history[0]["user"]
            words = first_message.split()[:4]
            preview = "_".join(words)
            preview = "".join(c if c.isalnum() or c in "_ " else "" for c in preview)
            preview = preview.replace(" ", "_")[:30]
            if preview:
                filename_parts.append(preview)
        
        filename = "_".join(filename_parts) + ".json"
        log_file = os.path.join(LOGS_DIR, filename)
        
        model_info = self.backend.get_model_info() if self.backend else {}
        
        log_data = {
            "session_id": self.session_id,
            "backend_type": self.backend_type,
            "model_type": self.model_type,
            "model_info": model_info,
            "chat_format": self.chat_format,
            "supports_native_system": self.supports_native_system,
            "preset_name": self.preset_name,
            "session_start": self.session_start.isoformat(),
            "session_end": datetime.now().isoformat(),
            "system_prompt": self.system_prompt,
            "total_messages": len(self.conversation_history),
            "conversation": self.conversation_history
        }
        
        with open(log_file, 'w', encoding='utf-8') as f:
            json.dump(log_data, f, indent=2, ensure_ascii=False)
        
        print(f"\n[SAVE] Log saved: {log_file}")
    
    def show_history(self):
        """Muestra el historial de conversación"""
        if not self.conversation_history:
            print("\n[INFO] No history available")
            return
        
        print("\n" + "=" * 60)
        print("CONVERSATION HISTORY")
        print("=" * 60)
        for i, entry in enumerate(self.conversation_history, 1):
            print(f"\n[{i}] USER:")
            print(f"    {entry['user']}")
            print(f"\n    ASSISTANT:")
            print(f"    {entry['assistant']}")
            
            # Mostrar métricas si están disponibles
            if 'metrics' in entry:
                m = entry['metrics']
                elapsed = m.get('elapsed_seconds', 0)
                if elapsed < 60:
                    time_str = f"{elapsed:.1f}s"
                else:
                    time_str = f"{int(elapsed // 60)}m {int(elapsed % 60)}s"
                print(f"    [{time_str} | IN:{m.get('prompt_tokens', 0)} OUT:{m.get('completion_tokens', 0)}]")
        
        print("\n" + "=" * 60)
    
    def show_stats(self):
        """Muestra las estadísticas de la sesión"""
        if not self.conversation_history:
            print("\n[INFO] No statistics available")
            return
        
        total_time = 0
        total_prompt_tokens = 0
        total_completion_tokens = 0
        total_tokens = 0
        
        for entry in self.conversation_history:
            if 'metrics' in entry:
                m = entry['metrics']
                total_time += m.get('elapsed_seconds', 0)
                total_prompt_tokens += m.get('prompt_tokens', 0)
                total_completion_tokens += m.get('completion_tokens', 0)
                total_tokens += m.get('total_tokens', 0)
        
        avg_time = total_time / len(self.conversation_history) if self.conversation_history else 0
        
        print("\n" + "=" * 60)
        print("SESSION STATISTICS")
        print("=" * 60)
        print(f"Backend: {self.backend_type}")
        print(f"Model: {self.model_type}")
        print(f"Messages: {len(self.conversation_history)}")
        print(f"Total time: {int(total_time // 60)}m {int(total_time % 60)}s")
        print(f"Avg time/message: {avg_time:.1f}s")
        print(f"Total tokens: {total_tokens}")
        print(f"  Input: {total_prompt_tokens}")
        print(f"  Output: {total_completion_tokens}")
        print("=" * 60 + "\n")
    
    def change_model(
        self,
        backend: Optional[str] = None,
        **kwargs
    ) -> bool:
        """
        Cambia a un modelo diferente (puede cambiar de backend)
        
        Args:
            backend: Nuevo backend ("gguf" o "transformers", None = mismo)
            **kwargs: Parámetros específicos del backend
            
        Returns:
            True si exitoso, False si falla
            
        Ejemplos:
            # Cambiar a otro GGUF
            client.change_model(model_path="models/mistral-7b.gguf")
            
            # Cambiar a Transformers
            client.change_model(
                backend="transformers",
                model_name_or_path="bigscience/bloom-560m"
            )
        """
        # Guardar sesión actual si hay historial
        if self.conversation_history:
            self.save_log()
            print("[INFO] Previous session saved")
<<<<<<< HEAD
        
        # Descargar modelo anterior
        if self.backend:
            self.backend.unload_model()
        
        # Determinar backend
        new_backend = backend if backend else self.backend_type
        
        print(f"\n[CHANGE] Switching to backend: {new_backend}")
        
        try:
            # Reiniciar configuración
            self.backend_type = new_backend
            self.conversation_history = []
            self.session_start = datetime.now()
            self.session_id = self.session_start.strftime("%Y%m%d_%H%M%S")
            
            # Inicializar nuevo backend
            if new_backend == "gguf":
                model_path = kwargs.get("model_path")
                if not model_path:
                    raise ValueError("model_path required for GGUF backend")
                
                self._init_gguf_backend(
                    model_key=None,
                    model_path=model_path,
                    repo_id=kwargs.get("repo_id"),
                    filename=kwargs.get("filename"),
                    n_gpu_layers=kwargs.get("n_gpu_layers", -1),
                    n_ctx=kwargs.get("n_ctx", 8192)
                )
            elif new_backend == "transformers":
                # Soportar ambos nombres (alias)
                model_path = kwargs.get("model_path") or kwargs.get("model_name_or_path")
                if not model_path:
                    raise ValueError(
                        "model_path or model_name_or_path required for Transformers backend"
                    )
                
                self._init_transformers_backend(
                    model_path=model_path,
                    device=kwargs.get("device", "auto"),
                    torch_dtype=kwargs.get("torch_dtype", "auto"),
                    trust_remote_code=kwargs.get("trust_remote_code", False),
                    load_in_8bit=kwargs.get("load_in_8bit", False),
                    load_in_4bit=kwargs.get("load_in_4bit", False)
                )
            
            # Actualizar información del modelo
            if self.backend and self.backend.is_loaded:
                model_info = self.backend.get_model_info()
                self.model_type = model_info.get("model_type", "unknown")
                self.supports_native_system = model_info.get("supports_native_system", False)
                self.chat_format = model_info.get("chat_format")
            
            print(f"[READY] Model loaded successfully")
            print(f"[SESSION] New ID: {self.session_id}")
            
            # Mantener el prompt del sistema si está configurado
            if self.system_prompt:
                print(f"[SYSTEM] Keeping active prompt")
            
            print("=" * 60 + "\n")
            return True
            
=======

        # Detectar nuevo modelo
        self.model_type = detect_model_type(model_path)
        self.supports_native_system = supports_native_system(self.model_type)
        self.chat_format = get_chat_format(self.model_type)

        print(f"[DETECT] Model type: {self.model_type}")
        print(f"[DETECT] Native system support: {'YES' if self.supports_native_system else 'NO (using workaround)'}")

        # Advertir si el tipo de modelo es desconocido
        if self.model_type == "unknown":
            print("[WARN] Model type not recognized. Using generic settings.")
            print("[WARN] Response quality may vary. Consider adding to model_config.py")

        # Descargar modelo antiguo
        del self.llm

        # Cargar nuevo modelo con manejo de errores
        # Usar mismos parámetros que en __init__ (guardados en self)
        n_gpu_layers = self.n_gpu_layers
        if n_gpu_layers == -1:
            n_gpu_layers = -1 if torch.cuda.is_available() else 0

        try:
            self.llm = Llama(
                model_path=model_path,
                n_ctx=self.n_ctx,
                n_gpu_layers=n_gpu_layers,
                chat_format=self.chat_format,
                verbose=self.verbose,
            )
>>>>>>> 4a0eb76d
        except Exception as e:
            print(f"[ERROR] Failed to change model: {e}")
            import traceback
            traceback.print_exc()
            return False
<|MERGE_RESOLUTION|>--- conflicted
+++ resolved
@@ -1,778 +1,767 @@
-"""
-Cliente de Chat Universal - Interfaz multi-backend LLM
-Clase principal para gestionar sesiones de chat con diferentes backends de modelos
-Soporta: GGUF (llama-cpp-python) y Transformers (Hugging Face)
-"""
-
-import os
-import json
-from datetime import datetime
-from typing import Optional, Dict, Any
-from huggingface_hub import hf_hub_download
-
-from .backends import GGUFBackend, TransformersBackend, TRANSFORMERS_AVAILABLE
-from .model_config import get_model_info
-
-# Configuración
-LOGS_DIR = "./chat_logs"
-os.makedirs(LOGS_DIR, exist_ok=True)
-
-
-class UniversalChatClient:
-    """
-    Cliente de chat universal que soporta múltiples backends de modelos con interfaz común
-    
-    Soporta:
-    - GGUF: Modelos cuantizados vía llama-cpp-python
-    - Transformers: Modelos Hugging Face (local o remoto)
-    
-    Características:
-    - Detección automática de tipo de modelo
-    - System prompts adaptativos según capacidades
-    - Presets configurables
-    - Gestión de historial y sesiones
-    - Cambio dinámico de modelos y backends
-    
-    Uso GGUF:
-        client = UniversalChatClient(
-            backend="gguf",
-            model_path="models/llama-3.2-3b.gguf"
-        )
-    
-    Uso Transformers:
-        client = UniversalChatClient(
-            backend="transformers",
-            model_name_or_path="bigscience/bloom-560m"
-        )
-    
-    Uso con model_key (legacy):
-        client = UniversalChatClient(
-            model_key="llama-3-8b"
-        )
-    """
-    
-    def __init__(
-        self,
-<<<<<<< HEAD
-        # Parámetros de backend
-        backend: str = "gguf",  # "gguf" o "transformers"
-        
-        # Parámetros GGUF
-        model_key: Optional[str] = None,
-        model_path: Optional[str] = None,
-        repo_id: Optional[str] = None,
-        filename: Optional[str] = None,
-        n_gpu_layers: int = -1,
-        n_ctx: int = 8192,
-        
-        # Parámetros Transformers
-        model_name_or_path: Optional[str] = None,
-        device: str = "auto",
-        torch_dtype: str = "auto",
-        trust_remote_code: bool = False,
-        load_in_8bit: bool = False,
-        load_in_4bit: bool = False,
-        
-        # Parámetros comunes
-        system_prompt: Optional[str] = None,
-        verbose: bool = False,
-    ):
-        """
-        Inicializa el cliente de chat universal
-        
-        Args:
-            backend: Tipo de backend ("gguf" o "transformers")
-            
-            # GGUF params
-            model_key: Clave de modelo popular (legacy)
-            model_path: Ruta al modelo (funciona con ambos backends)
-            repo_id: Repositorio HF (para GGUF)
-            filename: Nombre archivo GGUF
-            n_gpu_layers: Capas en GPU para GGUF
-            n_ctx: Tamaño contexto para GGUF
-            
-            # Transformers params
-            model_name_or_path: Alias de model_path (convención HuggingFace)
-            device: Dispositivo ("auto", "cuda", "cpu")
-            torch_dtype: Tipo de datos ("auto", "float16", etc.)
-            trust_remote_code: Permitir código remoto
-            load_in_8bit: Cargar en 8-bit
-            load_in_4bit: Cargar en 4-bit
-            
-            # Common params
-            system_prompt: System prompt inicial
-            verbose: Logs verbosos
-        
-        Nota sobre model_path vs model_name_or_path:
-            Ambos parámetros son INTERCAMBIABLES y funcionan con cualquier backend.
-            - model_path: Nombre más genérico
-            - model_name_or_path: Convención HuggingFace (más descriptivo)
-            
-            Usa el que prefieras según tu caso:
-            - GGUF: model_path="models/llama.gguf" (recomendado)
-            - Transformers: model_name_or_path="bigscience/bloom" (recomendado)
-            
-            Pero ambos funcionan con ambos backends.
-        """
-        print("[INIT] Universal Chat Client v2.0 - Multi-Backend")
-=======
-        model_key=None,
-        model_path=None,
-        repo_id=None,
-        filename=None,
-        n_gpu_layers=-1,
-        n_ctx=8192,
-        verbose=False,
-        system_prompt=None,
-        llm_config=None
-    ):
-        """
-        Inicializa el cliente de chat universal.
-
-        Args:
-            model_key: Clave de modelo popular
-            model_path: Ruta al modelo GGUF
-            repo_id: Repositorio de Hugging Face
-            filename: Nombre del archivo GGUF
-            n_gpu_layers: Número de capas en GPU (-1 = auto, 0 = CPU)
-            n_ctx: Tamaño de contexto
-            verbose: Logging verbose
-            system_prompt: Prompt del sistema
-            llm_config: Configuración LLM (opcional, para infer())
-        """
-
-        # Guardar config LLM para infer() (sin cargarla aquí)
-        self.llm_config = llm_config
-
-        # Guardar parámetros del modelo para change_model()
-        self.n_ctx = n_ctx
-        self.n_gpu_layers = n_gpu_layers
-        self.verbose = verbose
-
-        print("[INIT] Universal Chat Client v1.0")
->>>>>>> 4a0eb76d
-        print("=" * 60)
-        
-        self.backend_type = backend.lower()
-        self.verbose = verbose
-        self.backend = None
-        
-        # ALIAS RESOLUTION: Unificar model_path y model_name_or_path
-        # Ambos parámetros hacen lo mismo, solo difieren en el nombre
-        if model_path and model_name_or_path:
-            raise ValueError(
-                "Cannot specify both 'model_path' and 'model_name_or_path'. "
-                "They are aliases - use only one.\n"
-                f"  model_path: {model_path}\n"
-                f"  model_name_or_path: {model_name_or_path}"
-            )
-        
-        # Si se usó model_name_or_path, copiarlo a model_path
-        if model_name_or_path and not model_path:
-            model_path = model_name_or_path
-        
-        # A partir de aquí, solo usamos model_path internamente
-        
-        # Configuración del prompt del sistema
-        self.system_prompt = system_prompt
-        self.preset_name = None
-        
-        # Historial de conversación
-        self.conversation_history = []
-        self.session_start = datetime.now()
-        self.session_id = self.session_start.strftime("%Y%m%d_%H%M%S")
-        
-        # Inicializar backend según tipo
-        if self.backend_type == "gguf":
-            self._init_gguf_backend(
-                model_key, model_path, repo_id, filename,
-                n_gpu_layers, n_ctx
-            )
-        elif self.backend_type == "transformers":
-            self._init_transformers_backend(
-                model_name_or_path, device, torch_dtype,
-                trust_remote_code, load_in_8bit, load_in_4bit
-            )
-        else:
-            raise ValueError(
-                f"Unknown backend '{backend}'. "
-                f"Supported: 'gguf', 'transformers'"
-            )
-        
-        # Información del modelo desde backend
-        if self.backend and self.backend.is_loaded:
-            model_info = self.backend.get_model_info()
-            self.model_type = model_info.get("model_type", "unknown")
-            self.supports_native_system = model_info.get("supports_native_system", False)
-            self.chat_format = model_info.get("chat_format")
-            
-            print("[READY] Model loaded successfully")
-            print(f"[SESSION] ID: {self.session_id}")
-            
-            if self.system_prompt:
-                preview = self.system_prompt[:80] + "..." if len(self.system_prompt) > 80 else self.system_prompt
-                print(f"[SYSTEM] Active prompt: {preview}")
-        
-        print("=" * 60)
-    
-    def _init_gguf_backend(
-        self,
-        model_key: Optional[str],
-        model_path: Optional[str],
-        repo_id: Optional[str],
-        filename: Optional[str],
-        n_gpu_layers: int,
-        n_ctx: int
-    ):
-        """Inicializa backend GGUF"""
-        print("[BACKEND] Using GGUF (llama-cpp-python)")
-        
-        # Determinar qué modelo cargar (legacy model_key support)
-        if model_key:
-            model_info = get_model_info(model_key)
-            if not model_info:
-                raise ValueError(f"Model '{model_key}' not found. Use list_models() for options.")
-            
-            print(f"[MODEL] {model_info['description']}")
-            repo_id = model_info["repo_id"]
-            filename = model_info["filename"]
-        
-        # Descargar modelo si es necesario
-        if not model_path:
-            if not (repo_id and filename):
-                raise ValueError(
-                    "For GGUF backend, provide either:\n"
-                    "  - model_path (local .gguf file)\n"
-                    "  - model_key (popular model)\n"
-                    "  - repo_id + filename (HuggingFace)"
-                )
-            
-            print(f"[DOWNLOAD] {filename}")
-            print("[INFO] First download may take several minutes...")
-            model_path = hf_hub_download(
-                repo_id=repo_id,
-                filename=filename,
-                local_dir="./models",
-            )
-<<<<<<< HEAD
-        
-        # Validar que el archivo existe
-        if not os.path.exists(model_path):
-            raise FileNotFoundError(f"Model not found: {model_path}")
-        
-        # Crear backend y cargar modelo
-        self.backend = GGUFBackend(
-            model_path=model_path,
-            n_gpu_layers=n_gpu_layers,
-            n_ctx=n_ctx,
-            verbose=self.verbose
-        )
-        
-        success = self.backend.load_model()
-        if not success:
-            raise RuntimeError("Failed to load GGUF model")
-    
-    def _init_transformers_backend(
-        self,
-        model_path: Optional[str],
-        device: str,
-        torch_dtype: str,
-        trust_remote_code: bool,
-        load_in_8bit: bool,
-        load_in_4bit: bool
-    ):
-        """Inicializa backend Transformers"""
-        if not TRANSFORMERS_AVAILABLE:
-            raise RuntimeError(
-                "Transformers backend not available. "
-                "Install with: pip install transformers accelerate"
-=======
-
-        # Detectar capacidades del modelo
-        self.supports_native_system = supports_native_system(self.model_type)
-        self.chat_format = get_chat_format(self.model_type)
-
-        print(f"[DETECT] Model type: {self.model_type}")
-        print(f"[DETECT] Chat format: {self.chat_format or 'auto'}")
-        print(f"[DETECT] Native system support: {'YES' if self.supports_native_system else 'NO (using workaround)'}")
-
-        # Configurar GPU
-        if n_gpu_layers == -1:
-            n_gpu_layers = -1 if torch.cuda.is_available() else 0
-
-        print(f"[GPU] Layers: {n_gpu_layers}")
-        print("[LOAD] Loading model into memory...")
-
-        # Cargar modelo con manejo de errores
-        try:
-            self.llm = Llama(
-                model_path=model_path,
-                n_ctx=n_ctx,
-                n_gpu_layers=n_gpu_layers,
-                chat_format=self.chat_format,
-                verbose=verbose,
->>>>>>> 4a0eb76d
-            )
-        
-        print("[BACKEND] Using Transformers (Hugging Face)")
-        
-        if not model_path:
-            raise ValueError(
-                "For Transformers backend, provide:\n"
-                "  - model_path or model_name_or_path (HuggingFace name or local path)\n"
-                "Examples: 'bigscience/bloom-560m', 'meta-llama/Llama-2-7b-hf'"
-            )
-        
-        # Crear backend y cargar modelo
-        self.backend = TransformersBackend(
-            model_name_or_path=model_path,
-            device=device,
-            torch_dtype=torch_dtype,
-            trust_remote_code=trust_remote_code,
-            load_in_8bit=load_in_8bit,
-            load_in_4bit=load_in_4bit,
-        )
-        
-        success = self.backend.load_model()
-        if not success:
-            raise RuntimeError("Failed to load Transformers model")
-    
-    def set_system_prompt(self, prompt: str):
-        """Establece el prompt del sistema"""
-        self.system_prompt = prompt
-        self.preset_name = None
-        preview = prompt[:80] + "..." if len(prompt) > 80 else prompt
-        print(f"[SYSTEM] Prompt updated: {preview}")
-    
-    def clear_system_prompt(self):
-        """Elimina el prompt del sistema"""
-        self.system_prompt = None
-        self.preset_name = None
-        print("[SYSTEM] Prompt cleared")
-    
-    def show_system_prompt(self):
-        """Muestra el prompt del sistema actual"""
-        if self.system_prompt:
-            print("\n" + "=" * 60)
-            print("ACTIVE SYSTEM PROMPT")
-            print("=" * 60)
-            print(self.system_prompt)
-            print("=" * 60 + "\n")
-        else:
-            print("[WARN] No system prompt configured")
-    
-    def load_preset(self, preset_name: str) -> bool:
-        """Carga un preset desde prompts.py"""
-        try:
-            from .prompts import PROMPTS
-        except ImportError:
-            print("[ERROR] prompts.py not available")
-            return False
-        
-        if preset_name not in PROMPTS:
-            print(f"[ERROR] Preset '{preset_name}' not found")
-            print(f"[INFO] Available: {', '.join(PROMPTS.keys())}")
-            return False
-        
-        self.system_prompt = PROMPTS[preset_name]
-        self.preset_name = preset_name
-        print(f"[SYSTEM] Preset '{preset_name}' loaded")
-        return True
-    
-    def list_presets(self):
-        """Lista los presets disponibles"""
-        try:
-            from .prompts import PROMPTS
-        except ImportError:
-            print("[WARN] prompts.py not available")
-            return
-        
-        print("\n" + "=" * 60)
-        print("AVAILABLE PRESETS")
-        print("=" * 60)
-        for i, name in enumerate(PROMPTS.keys(), 1):
-            print(f"  {i}. {name}")
-        print("=" * 60 + "\n")
-    
-    def _build_messages_with_system(self, prompt: str) -> list:
-        """
-        Construye la lista de mensajes con adaptación del prompt del sistema
-        
-        Args:
-            prompt: Mensaje actual del usuario
-            
-        Returns:
-            Lista de mensajes formateada según el backend
-        """
-        messages = []
-        
-        # Agregar historial de conversación
-        for entry in self.conversation_history:
-            messages.append({"role": "user", "content": entry["user"]})
-            messages.append({"role": "assistant", "content": entry["assistant"]})
-        
-        # Agregar mensaje actual
-        messages.append({"role": "user", "content": prompt})
-        
-        # Formatear con system prompt usando el backend
-        if self.system_prompt:
-            messages = self.backend.format_messages(messages, self.system_prompt)
-        
-        return messages
-<<<<<<< HEAD
-    
-    def infer(
-        self, 
-        prompt: str, 
-        max_tokens: int = 256,
-        temperature: float = 0.7,
-        **kwargs
-    ) -> str:
-        """
-        Genera respuesta del modelo
-        
-        Args:
-            prompt: Mensaje del usuario
-            max_tokens: Máximo de tokens a generar
-            temperature: Temperatura para sampling
-            **kwargs: Parámetros adicionales específicos del backend
-            
-        Returns:
-            Respuesta del modelo
-        """
-        if not self.backend or not self.backend.is_loaded:
-            raise RuntimeError("Model not loaded")
-        
-        # Construir mensajes
-=======
-
-    def infer(
-        self,
-        prompt: str,
-        max_tokens: int = None,
-        temperature: float = None,
-        top_p: float = None,
-        repeat_penalty: float = None,
-        top_k: int = None
-    ) -> str:
-        """
-        Genera la respuesta del modelo.
-
-        Args:
-            prompt: Mensaje del usuario
-            max_tokens: Máximo de tokens a generar
-            temperature: Temperatura de sampling
-            top_p: Nucleus sampling
-            repeat_penalty: Penalización de repetición
-            top_k: Top-k sampling
-
-        Returns:
-            Respuesta del modelo
-        """
-        import time
-
-        # Usar valores de llm_config si está disponible y no se especifican
-        if self.llm_config:
-            if max_tokens is None:
-                max_tokens = self.llm_config.max_tokens
-            if temperature is None:
-                temperature = self.llm_config.temperature
-            if top_p is None:
-                top_p = self.llm_config.top_p
-            if repeat_penalty is None:
-                repeat_penalty = self.llm_config.repeat_penalty
-            if top_k is None:
-                top_k = self.llm_config.top_k
-        else:
-            # Fallback a valores por defecto si no hay config
-            if max_tokens is None:
-                max_tokens = 256
-            if temperature is None:
-                temperature = 0.7
-            if top_p is None:
-                top_p = 0.9
-            if repeat_penalty is None:
-                repeat_penalty = 1.1
-            if top_k is None:
-                top_k = 40
-
->>>>>>> 4a0eb76d
-        messages = self._build_messages_with_system(prompt)
-        
-        # Generar respuesta usando el backend
-        result = self.backend.generate(
-            messages=messages,
-            max_tokens=max_tokens,
-            temperature=temperature,
-<<<<<<< HEAD
-            **kwargs
-=======
-            top_p=top_p,
-            repeat_penalty=repeat_penalty,
-            top_k=top_k
->>>>>>> 4a0eb76d
-        )
-        
-        response = result["content"]
-        usage = result["usage"]
-        elapsed = result["elapsed_seconds"]
-        
-        # Mostrar métricas
-        if elapsed < 60:
-            time_str = f"{elapsed:.1f}s"
-        else:
-            time_str = f"{int(elapsed // 60)}m {int(elapsed % 60)}s"
-        
-        print(f"[METRICS] {time_str} | IN:{usage['prompt_tokens']} OUT:{usage['completion_tokens']} TOTAL:{usage['total_tokens']}")
-        
-        # Guardar en historial
-        self.conversation_history.append({
-            "timestamp": datetime.now().isoformat(),
-            "user": prompt,
-            "assistant": response,
-            "metrics": {
-                "elapsed_seconds": elapsed,
-                "prompt_tokens": usage["prompt_tokens"],
-                "completion_tokens": usage["completion_tokens"],
-                "total_tokens": usage["total_tokens"]
-            }
-        })
-        
-        return response
-    
-    def save_log(self):
-        """Guarda la conversación en un archivo JSON"""
-        filename_parts = [self.session_id]
-        
-        filename_parts.append(self.model_type)
-        
-        if self.preset_name:
-            filename_parts.append(self.preset_name)
-        elif self.conversation_history:
-            first_message = self.conversation_history[0]["user"]
-            words = first_message.split()[:4]
-            preview = "_".join(words)
-            preview = "".join(c if c.isalnum() or c in "_ " else "" for c in preview)
-            preview = preview.replace(" ", "_")[:30]
-            if preview:
-                filename_parts.append(preview)
-        
-        filename = "_".join(filename_parts) + ".json"
-        log_file = os.path.join(LOGS_DIR, filename)
-        
-        model_info = self.backend.get_model_info() if self.backend else {}
-        
-        log_data = {
-            "session_id": self.session_id,
-            "backend_type": self.backend_type,
-            "model_type": self.model_type,
-            "model_info": model_info,
-            "chat_format": self.chat_format,
-            "supports_native_system": self.supports_native_system,
-            "preset_name": self.preset_name,
-            "session_start": self.session_start.isoformat(),
-            "session_end": datetime.now().isoformat(),
-            "system_prompt": self.system_prompt,
-            "total_messages": len(self.conversation_history),
-            "conversation": self.conversation_history
-        }
-        
-        with open(log_file, 'w', encoding='utf-8') as f:
-            json.dump(log_data, f, indent=2, ensure_ascii=False)
-        
-        print(f"\n[SAVE] Log saved: {log_file}")
-    
-    def show_history(self):
-        """Muestra el historial de conversación"""
-        if not self.conversation_history:
-            print("\n[INFO] No history available")
-            return
-        
-        print("\n" + "=" * 60)
-        print("CONVERSATION HISTORY")
-        print("=" * 60)
-        for i, entry in enumerate(self.conversation_history, 1):
-            print(f"\n[{i}] USER:")
-            print(f"    {entry['user']}")
-            print(f"\n    ASSISTANT:")
-            print(f"    {entry['assistant']}")
-            
-            # Mostrar métricas si están disponibles
-            if 'metrics' in entry:
-                m = entry['metrics']
-                elapsed = m.get('elapsed_seconds', 0)
-                if elapsed < 60:
-                    time_str = f"{elapsed:.1f}s"
-                else:
-                    time_str = f"{int(elapsed // 60)}m {int(elapsed % 60)}s"
-                print(f"    [{time_str} | IN:{m.get('prompt_tokens', 0)} OUT:{m.get('completion_tokens', 0)}]")
-        
-        print("\n" + "=" * 60)
-    
-    def show_stats(self):
-        """Muestra las estadísticas de la sesión"""
-        if not self.conversation_history:
-            print("\n[INFO] No statistics available")
-            return
-        
-        total_time = 0
-        total_prompt_tokens = 0
-        total_completion_tokens = 0
-        total_tokens = 0
-        
-        for entry in self.conversation_history:
-            if 'metrics' in entry:
-                m = entry['metrics']
-                total_time += m.get('elapsed_seconds', 0)
-                total_prompt_tokens += m.get('prompt_tokens', 0)
-                total_completion_tokens += m.get('completion_tokens', 0)
-                total_tokens += m.get('total_tokens', 0)
-        
-        avg_time = total_time / len(self.conversation_history) if self.conversation_history else 0
-        
-        print("\n" + "=" * 60)
-        print("SESSION STATISTICS")
-        print("=" * 60)
-        print(f"Backend: {self.backend_type}")
-        print(f"Model: {self.model_type}")
-        print(f"Messages: {len(self.conversation_history)}")
-        print(f"Total time: {int(total_time // 60)}m {int(total_time % 60)}s")
-        print(f"Avg time/message: {avg_time:.1f}s")
-        print(f"Total tokens: {total_tokens}")
-        print(f"  Input: {total_prompt_tokens}")
-        print(f"  Output: {total_completion_tokens}")
-        print("=" * 60 + "\n")
-    
-    def change_model(
-        self,
-        backend: Optional[str] = None,
-        **kwargs
-    ) -> bool:
-        """
-        Cambia a un modelo diferente (puede cambiar de backend)
-        
-        Args:
-            backend: Nuevo backend ("gguf" o "transformers", None = mismo)
-            **kwargs: Parámetros específicos del backend
-            
-        Returns:
-            True si exitoso, False si falla
-            
-        Ejemplos:
-            # Cambiar a otro GGUF
-            client.change_model(model_path="models/mistral-7b.gguf")
-            
-            # Cambiar a Transformers
-            client.change_model(
-                backend="transformers",
-                model_name_or_path="bigscience/bloom-560m"
-            )
-        """
-        # Guardar sesión actual si hay historial
-        if self.conversation_history:
-            self.save_log()
-            print("[INFO] Previous session saved")
-<<<<<<< HEAD
-        
-        # Descargar modelo anterior
-        if self.backend:
-            self.backend.unload_model()
-        
-        # Determinar backend
-        new_backend = backend if backend else self.backend_type
-        
-        print(f"\n[CHANGE] Switching to backend: {new_backend}")
-        
-        try:
-            # Reiniciar configuración
-            self.backend_type = new_backend
-            self.conversation_history = []
-            self.session_start = datetime.now()
-            self.session_id = self.session_start.strftime("%Y%m%d_%H%M%S")
-            
-            # Inicializar nuevo backend
-            if new_backend == "gguf":
-                model_path = kwargs.get("model_path")
-                if not model_path:
-                    raise ValueError("model_path required for GGUF backend")
-                
-                self._init_gguf_backend(
-                    model_key=None,
-                    model_path=model_path,
-                    repo_id=kwargs.get("repo_id"),
-                    filename=kwargs.get("filename"),
-                    n_gpu_layers=kwargs.get("n_gpu_layers", -1),
-                    n_ctx=kwargs.get("n_ctx", 8192)
-                )
-            elif new_backend == "transformers":
-                # Soportar ambos nombres (alias)
-                model_path = kwargs.get("model_path") or kwargs.get("model_name_or_path")
-                if not model_path:
-                    raise ValueError(
-                        "model_path or model_name_or_path required for Transformers backend"
-                    )
-                
-                self._init_transformers_backend(
-                    model_path=model_path,
-                    device=kwargs.get("device", "auto"),
-                    torch_dtype=kwargs.get("torch_dtype", "auto"),
-                    trust_remote_code=kwargs.get("trust_remote_code", False),
-                    load_in_8bit=kwargs.get("load_in_8bit", False),
-                    load_in_4bit=kwargs.get("load_in_4bit", False)
-                )
-            
-            # Actualizar información del modelo
-            if self.backend and self.backend.is_loaded:
-                model_info = self.backend.get_model_info()
-                self.model_type = model_info.get("model_type", "unknown")
-                self.supports_native_system = model_info.get("supports_native_system", False)
-                self.chat_format = model_info.get("chat_format")
-            
-            print(f"[READY] Model loaded successfully")
-            print(f"[SESSION] New ID: {self.session_id}")
-            
-            # Mantener el prompt del sistema si está configurado
-            if self.system_prompt:
-                print(f"[SYSTEM] Keeping active prompt")
-            
-            print("=" * 60 + "\n")
-            return True
-            
-=======
-
-        # Detectar nuevo modelo
-        self.model_type = detect_model_type(model_path)
-        self.supports_native_system = supports_native_system(self.model_type)
-        self.chat_format = get_chat_format(self.model_type)
-
-        print(f"[DETECT] Model type: {self.model_type}")
-        print(f"[DETECT] Native system support: {'YES' if self.supports_native_system else 'NO (using workaround)'}")
-
-        # Advertir si el tipo de modelo es desconocido
-        if self.model_type == "unknown":
-            print("[WARN] Model type not recognized. Using generic settings.")
-            print("[WARN] Response quality may vary. Consider adding to model_config.py")
-
-        # Descargar modelo antiguo
-        del self.llm
-
-        # Cargar nuevo modelo con manejo de errores
-        # Usar mismos parámetros que en __init__ (guardados en self)
-        n_gpu_layers = self.n_gpu_layers
-        if n_gpu_layers == -1:
-            n_gpu_layers = -1 if torch.cuda.is_available() else 0
-
-        try:
-            self.llm = Llama(
-                model_path=model_path,
-                n_ctx=self.n_ctx,
-                n_gpu_layers=n_gpu_layers,
-                chat_format=self.chat_format,
-                verbose=self.verbose,
-            )
->>>>>>> 4a0eb76d
-        except Exception as e:
-            print(f"[ERROR] Failed to change model: {e}")
-            import traceback
-            traceback.print_exc()
-            return False
+"""
+Cliente de Chat Universal - Interfaz multi-backend LLM
+Clase principal para gestionar sesiones de chat con diferentes backends de modelos
+Soporta: GGUF (llama-cpp-python) y Transformers (Hugging Face)
+"""
+
+import os
+import json
+from datetime import datetime
+from typing import Optional, Dict, Any, List
+from huggingface_hub import hf_hub_download
+
+from .backends import GGUFBackend, TransformersBackend, TRANSFORMERS_AVAILABLE
+from .model_config import get_model_info, detect_backend_type
+
+# Configuración
+LOGS_DIR = "./chat_logs"
+os.makedirs(LOGS_DIR, exist_ok=True)
+
+
+class ConversationManager:
+    """
+    Gestiona el historial de conversación y métricas de sesión.
+    Responsabilidad única: tracking de conversaciones.
+    """
+    
+    def __init__(self, session_id: str = None):
+        self.conversation_history: List[Dict] = []
+        self.session_start = datetime.now()
+        self.session_id = session_id or self.session_start.strftime("%Y%m%d_%H%M%S")
+    
+    def add_message(self, user_msg: str, assistant_msg: str, metrics: Dict[str, Any]):
+        """Añade un intercambio al historial"""
+        self.conversation_history.append({
+            "timestamp": datetime.now().isoformat(),
+            "user": user_msg,
+            "assistant": assistant_msg,
+            "metrics": metrics
+        })
+    
+    def clear_history(self):
+        """Limpia el historial"""
+        self.conversation_history = []
+    
+    def get_history(self) -> List[Dict]:
+        """Retorna el historial completo"""
+        return self.conversation_history.copy()
+    
+    def get_stats(self) -> Dict[str, Any]:
+        """Calcula estadísticas de la sesión"""
+        if not self.conversation_history:
+            return {}
+        
+        total_time = 0
+        total_prompt_tokens = 0
+        total_completion_tokens = 0
+        total_tokens = 0
+        
+        for entry in self.conversation_history:
+            if 'metrics' in entry:
+                m = entry['metrics']
+                total_time += m.get('elapsed_seconds', 0)
+                total_prompt_tokens += m.get('prompt_tokens', 0)
+                total_completion_tokens += m.get('completion_tokens', 0)
+                total_tokens += m.get('total_tokens', 0)
+        
+        avg_time = total_time / len(self.conversation_history)
+        
+        return {
+            "messages": len(self.conversation_history),
+            "total_time": total_time,
+            "avg_time": avg_time,
+            "total_tokens": total_tokens,
+            "prompt_tokens": total_prompt_tokens,
+            "completion_tokens": total_completion_tokens
+        }
+    
+    def reset_session(self, session_id: str = None):
+        """Reinicia la sesión con un nuevo ID"""
+        self.conversation_history = []
+        self.session_start = datetime.now()
+        self.session_id = session_id or self.session_start.strftime("%Y%m%d_%H%M%S")
+
+
+class UniversalChatClient:
+    """
+    Cliente de chat universal que soporta múltiples backends de modelos con interfaz común
+    
+    Soporta:
+    - GGUF: Modelos cuantizados vía llama-cpp-python
+    - Transformers: Modelos Hugging Face (local o remoto)
+    
+    Características:
+    - Detección automática de tipo de modelo
+    - System prompts adaptativos según capacidades
+    - Presets configurables
+    - Gestión de historial y sesiones
+    - Cambio dinámico de modelos y backends
+    
+    Uso GGUF:
+        client = UniversalChatClient(
+            backend="gguf",
+            model_path="models/llama-3.2-3b.gguf"
+        )
+    
+    Uso Transformers:
+        client = UniversalChatClient(
+            backend="transformers",
+            model_name_or_path="bigscience/bloom-560m"
+        )
+    
+    Uso con model_key (legacy):
+        client = UniversalChatClient(
+            model_key="llama-3-8b"
+        )
+    """
+    
+    def __init__(
+        self,
+        # Parámetros de backend
+        backend: str = "gguf",  # "gguf" o "transformers"
+        
+        # Parámetros GGUF
+        model_key: Optional[str] = None,
+        model_path: Optional[str] = None,
+        repo_id: Optional[str] = None,
+        filename: Optional[str] = None,
+        n_gpu_layers: int = -1,
+        n_ctx: int = 8192,
+        
+        # Parámetros Transformers
+        model_name_or_path: Optional[str] = None,
+        device: str = "auto",
+        torch_dtype: str = "auto",
+        trust_remote_code: bool = False,
+        load_in_8bit: bool = False,
+        load_in_4bit: bool = False,
+        
+        # Parámetros comunes
+        system_prompt: Optional[str] = None,
+        verbose: bool = False,
+        llm_config=None,
+    ):
+        """
+        Inicializa el cliente de chat universal
+        
+        Args:
+            backend: Tipo de backend ("gguf" o "transformers")
+            
+            # GGUF params
+            model_key: Clave de modelo popular (legacy)
+            model_path: Ruta al modelo (funciona con ambos backends)
+            repo_id: Repositorio HF (para GGUF)
+            filename: Nombre archivo GGUF
+            n_gpu_layers: Capas en GPU para GGUF
+            n_ctx: Tamaño contexto para GGUF
+            
+            # Transformers params
+            model_name_or_path: Alias de model_path (convención HuggingFace)
+            device: Dispositivo ("auto", "cuda", "cpu")
+            torch_dtype: Tipo de datos ("auto", "float16", etc.)
+            trust_remote_code: Permitir código remoto
+            load_in_8bit: Cargar en 8-bit
+            load_in_4bit: Cargar en 4-bit
+            
+            # Common params
+            system_prompt: System prompt inicial
+            verbose: Logs verbosos
+            llm_config: Configuración LLM (opcional, para infer())
+        
+        Nota sobre model_path vs model_name_or_path:
+            Ambos parámetros son INTERCAMBIABLES y funcionan con cualquier backend.
+            - model_path: Nombre más genérico
+            - model_name_or_path: Convención HuggingFace (más descriptivo)
+            
+            Usa el que prefieras según tu caso:
+            - GGUF: model_path="models/llama.gguf" (recomendado)
+            - Transformers: model_name_or_path="bigscience/bloom" (recomendado)
+            
+            Pero ambos funcionan con ambos backends.
+        """
+        print("[INIT] Universal Chat Client v2.0 - Multi-Backend")
+        
+        # Guardar config LLM para infer() (sin cargarla aquí)
+        self.llm_config = llm_config
+        
+        # Guardar parámetros del modelo para change_model()
+        self.n_ctx = n_ctx
+        self.n_gpu_layers = n_gpu_layers
+        print("=" * 60)
+        
+        self.backend_type = backend.lower()
+        self.verbose = verbose
+        self.backend = None
+        
+        # ALIAS RESOLUTION: Unificar model_path y model_name_or_path
+        # Ambos parámetros hacen lo mismo, solo difieren en el nombre
+        if model_path and model_name_or_path:
+            raise ValueError(
+                "Cannot specify both 'model_path' and 'model_name_or_path'. "
+                "They are aliases - use only one.\n"
+                f"  model_path: {model_path}\n"
+                f"  model_name_or_path: {model_name_or_path}"
+            )
+        
+        # Si se usó model_name_or_path, copiarlo a model_path
+        if model_name_or_path and not model_path:
+            model_path = model_name_or_path
+        
+        # A partir de aquí, solo usamos model_path internamente
+        
+        # Configuración del prompt del sistema
+        self.system_prompt = system_prompt
+        self.preset_name = None
+        
+        # Gestión de conversación (delegada a ConversationManager)
+        self._conversation = ConversationManager()
+        
+        # Propiedades públicas para compatibilidad de API
+        self.conversation_history = self._conversation.conversation_history
+        self.session_start = self._conversation.session_start
+        self.session_id = self._conversation.session_id
+        
+        # Inicializar backend según tipo
+        if self.backend_type == "gguf":
+            self._init_gguf_backend(
+                model_key, model_path, repo_id, filename,
+                n_gpu_layers, n_ctx
+            )
+        elif self.backend_type == "transformers":
+            self._init_transformers_backend(
+                model_name_or_path, device, torch_dtype,
+                trust_remote_code, load_in_8bit, load_in_4bit
+            )
+        else:
+            raise ValueError(
+                f"Unknown backend '{backend}'. "
+                f"Supported: 'gguf', 'transformers'"
+            )
+        
+        # Información del modelo desde backend
+        if self.backend and self.backend.is_loaded:
+            model_info = self.backend.get_model_info()
+            self.model_type = model_info.get("model_type", "unknown")
+            self.supports_native_system = model_info.get("supports_native_system", False)
+            self.chat_format = model_info.get("chat_format")
+            
+            print("[READY] Model loaded successfully")
+            print(f"[SESSION] ID: {self._conversation.session_id}")
+            
+            if self.system_prompt:
+                preview = self.system_prompt[:80] + "..." if len(self.system_prompt) > 80 else self.system_prompt
+                print(f"[SYSTEM] Active prompt: {preview}")
+        
+        print("=" * 60)
+    
+    def _init_gguf_backend(
+        self,
+        model_key: Optional[str],
+        model_path: Optional[str],
+        repo_id: Optional[str],
+        filename: Optional[str],
+        n_gpu_layers: int,
+        n_ctx: int
+    ):
+        """Inicializa backend GGUF"""
+        print("[BACKEND] Using GGUF (llama-cpp-python)")
+        
+        # Determinar qué modelo cargar (legacy model_key support)
+        if model_key:
+            model_info = get_model_info(model_key)
+            if not model_info:
+                raise ValueError(f"Model '{model_key}' not found. Use list_models() for options.")
+            
+            print(f"[MODEL] {model_info['description']}")
+            repo_id = model_info["repo_id"]
+            filename = model_info["filename"]
+        
+        # Descargar modelo si es necesario
+        if not model_path:
+            if not (repo_id and filename):
+                raise ValueError(
+                    "For GGUF backend, provide either:\n"
+                    "  - model_path (local .gguf file)\n"
+                    "  - model_key (popular model)\n"
+                    "  - repo_id + filename (HuggingFace)"
+                )
+            
+            print(f"[DOWNLOAD] {filename}")
+            print("[INFO] First download may take several minutes...")
+            model_path = hf_hub_download(
+                repo_id=repo_id,
+                filename=filename,
+                local_dir="./models",
+            )
+        
+        # Validar que el archivo existe
+        if not os.path.exists(model_path):
+            raise FileNotFoundError(f"Model not found: {model_path}")
+        
+        # Crear backend y cargar modelo
+        self.backend = GGUFBackend(
+            model_path=model_path,
+            n_gpu_layers=n_gpu_layers,
+            n_ctx=n_ctx,
+            verbose=self.verbose
+        )
+        
+        success = self.backend.load_model()
+        if not success:
+            raise RuntimeError("Failed to load GGUF model")
+        
+        # Obtener información del modelo del backend
+        model_info = self.backend.get_model_info()
+        self.model_type = model_info.get("model_type", "unknown")
+        self.supports_native_system = model_info.get("supports_native_system", False)
+        self.chat_format = model_info.get("chat_format")
+    
+    def _init_transformers_backend(
+        self,
+        model_path: Optional[str],
+        device: str,
+        torch_dtype: str,
+        trust_remote_code: bool,
+        load_in_8bit: bool,
+        load_in_4bit: bool
+    ):
+        """Inicializa backend Transformers"""
+        if not TRANSFORMERS_AVAILABLE:
+            raise RuntimeError(
+                "Transformers backend not available. "
+                "Install with: pip install transformers accelerate"
+            )
+        
+        print("[BACKEND] Using Transformers (Hugging Face)")
+        
+        if not model_path:
+            raise ValueError(
+                "For Transformers backend, provide:\n"
+                "  - model_path or model_name_or_path (HuggingFace name or local path)\n"
+                "Examples: 'bigscience/bloom-560m', 'meta-llama/Llama-2-7b-hf'"
+            )
+        
+        # Crear backend y cargar modelo
+        self.backend = TransformersBackend(
+            model_name_or_path=model_path,
+            device=device,
+            torch_dtype=torch_dtype,
+            trust_remote_code=trust_remote_code,
+            load_in_8bit=load_in_8bit,
+            load_in_4bit=load_in_4bit,
+        )
+        
+        success = self.backend.load_model()
+        if not success:
+            raise RuntimeError("Failed to load Transformers model")
+    
+    def set_system_prompt(self, prompt: str):
+        """Establece el prompt del sistema"""
+        self.system_prompt = prompt
+        self.preset_name = None
+        preview = prompt[:80] + "..." if len(prompt) > 80 else prompt
+        print(f"[SYSTEM] Prompt updated: {preview}")
+    
+    def clear_system_prompt(self):
+        """Elimina el prompt del sistema"""
+        self.system_prompt = None
+        self.preset_name = None
+        print("[SYSTEM] Prompt cleared")
+    
+    def show_system_prompt(self):
+        """Muestra el prompt del sistema actual"""
+        if self.system_prompt:
+            print("\n" + "=" * 60)
+            print("ACTIVE SYSTEM PROMPT")
+            print("=" * 60)
+            print(self.system_prompt)
+            print("=" * 60 + "\n")
+        else:
+            print("[WARN] No system prompt configured")
+    
+    def load_preset(self, preset_name: str) -> bool:
+        """Carga un preset desde prompts.py"""
+        try:
+            from .prompts import PROMPTS
+        except ImportError:
+            print("[ERROR] prompts.py not available")
+            return False
+        
+        if preset_name not in PROMPTS:
+            print(f"[ERROR] Preset '{preset_name}' not found")
+            print(f"[INFO] Available: {', '.join(PROMPTS.keys())}")
+            return False
+        
+        self.system_prompt = PROMPTS[preset_name]
+        self.preset_name = preset_name
+        print(f"[SYSTEM] Preset '{preset_name}' loaded")
+        return True
+    
+    def list_presets(self):
+        """Lista los presets disponibles"""
+        try:
+            from .prompts import PROMPTS
+        except ImportError:
+            print("[WARN] prompts.py not available")
+            return
+        
+        print("\n" + "=" * 60)
+        print("AVAILABLE PRESETS")
+        print("=" * 60)
+        for i, name in enumerate(PROMPTS.keys(), 1):
+            print(f"  {i}. {name}")
+        print("=" * 60 + "\n")
+    
+    def _build_messages_with_system(self, prompt: str) -> list:
+        """
+        Construye la lista de mensajes con adaptación del prompt del sistema
+        
+        Args:
+            prompt: Mensaje actual del usuario
+            
+        Returns:
+            Lista de mensajes formateada según el backend
+        """
+        messages = []
+        
+        # Agregar historial de conversación
+        for entry in self._conversation.conversation_history:
+            messages.append({"role": "user", "content": entry["user"]})
+            messages.append({"role": "assistant", "content": entry["assistant"]})
+        
+        # Agregar mensaje actual
+        messages.append({"role": "user", "content": prompt})
+        
+        # Formatear con system prompt usando el backend
+        if self.system_prompt:
+            messages = self.backend.format_messages(messages, self.system_prompt)
+        
+        return messages
+    
+    def infer(
+        self, 
+        prompt: str, 
+        max_tokens: int = None,
+        temperature: float = None,
+        top_p: float = None,
+        repeat_penalty: float = None,
+        top_k: int = None,
+        **kwargs
+    ) -> str:
+        """
+        Genera respuesta del modelo
+        
+        Args:
+            prompt: Mensaje del usuario
+            max_tokens: Máximo de tokens a generar (> 0)
+            temperature: Temperatura para sampling (>= 0)
+            top_p: Nucleus sampling (0-1)
+            repeat_penalty: Penalización de repetición (> 0)
+            top_k: Top-k sampling (> 0)
+            **kwargs: Parámetros adicionales específicos del backend
+            
+        Returns:
+            Respuesta del modelo
+            
+        Raises:
+            RuntimeError: Si el modelo no está cargado
+            ValueError: Si los parámetros son inválidos
+        """
+        # Validaciones básicas
+        if not self.backend or not self.backend.is_loaded:
+            raise RuntimeError("Model not loaded")
+        
+        if not prompt or not prompt.strip():
+            raise ValueError("prompt cannot be empty")
+        
+        # Usar valores de llm_config si está disponible y no se especifican
+        if self.llm_config:
+            if max_tokens is None:
+                max_tokens = self.llm_config.max_tokens
+            if temperature is None:
+                temperature = self.llm_config.temperature
+            if top_p is None:
+                top_p = self.llm_config.top_p
+            if repeat_penalty is None:
+                repeat_penalty = self.llm_config.repeat_penalty
+            if top_k is None:
+                top_k = getattr(self.llm_config, 'top_k', 40)
+        else:
+            # Fallback a valores por defecto si no hay config
+            if max_tokens is None:
+                max_tokens = 256
+            if temperature is None:
+                temperature = 0.7
+            if top_p is None:
+                top_p = 0.9
+            if repeat_penalty is None:
+                repeat_penalty = 1.1
+            if top_k is None:
+                top_k = 40
+        
+        # Validar rangos de parámetros
+        if max_tokens <= 0:
+            raise ValueError(f"max_tokens must be > 0, got {max_tokens}")
+        if temperature < 0:
+            raise ValueError(f"temperature must be >= 0, got {temperature}")
+        if not (0 <= top_p <= 1):
+            raise ValueError(f"top_p must be between 0 and 1, got {top_p}")
+        if repeat_penalty <= 0:
+            raise ValueError(f"repeat_penalty must be > 0, got {repeat_penalty}")
+        if top_k <= 0:
+            raise ValueError(f"top_k must be > 0, got {top_k}")
+        
+        # Construir mensajes
+        messages = self._build_messages_with_system(prompt)
+        
+        # Generar respuesta usando el backend
+        result = self.backend.generate(
+            messages=messages,
+            max_tokens=max_tokens,
+            temperature=temperature,
+            top_p=top_p,
+            repeat_penalty=repeat_penalty,
+            top_k=top_k,
+            **kwargs
+        )
+        
+        response = result["content"]
+        usage = result["usage"]
+        elapsed = result["elapsed_seconds"]
+        
+        # Mostrar métricas
+        if elapsed < 60:
+            time_str = f"{elapsed:.1f}s"
+        else:
+            time_str = f"{int(elapsed // 60)}m {int(elapsed % 60)}s"
+        
+        print(f"[METRICS] {time_str} | IN:{usage['prompt_tokens']} OUT:{usage['completion_tokens']} TOTAL:{usage['total_tokens']}")
+        
+        # Guardar en historial usando ConversationManager
+        self._conversation.add_message(
+            user_msg=prompt,
+            assistant_msg=response,
+            metrics={
+                "elapsed_seconds": elapsed,
+                "prompt_tokens": usage["prompt_tokens"],
+                "completion_tokens": usage["completion_tokens"],
+                "total_tokens": usage["total_tokens"]
+            }
+        )
+        
+        return response
+    
+    def save_log(self):
+        """Guarda la conversación en un archivo JSON"""
+        history = self._conversation.get_history()
+        filename_parts = [self._conversation.session_id]
+        
+        filename_parts.append(self.model_type)
+        
+        if self.preset_name:
+            filename_parts.append(self.preset_name)
+        elif history:
+            first_message = history[0]["user"]
+            words = first_message.split()[:4]
+            preview = "_".join(words)
+            preview = "".join(c if c.isalnum() or c in "_ " else "" for c in preview)
+            preview = preview.replace(" ", "_")[:30]
+            if preview:
+                filename_parts.append(preview)
+        
+        filename = "_".join(filename_parts) + ".json"
+        log_file = os.path.join(LOGS_DIR, filename)
+        
+        model_info = self.backend.get_model_info() if self.backend else {}
+        
+        log_data = {
+            "session_id": self._conversation.session_id,
+            "backend_type": self.backend_type,
+            "model_type": self.model_type,
+            "model_info": model_info,
+            "chat_format": self.chat_format,
+            "supports_native_system": self.supports_native_system,
+            "preset_name": self.preset_name,
+            "session_start": self._conversation.session_start.isoformat(),
+            "session_end": datetime.now().isoformat(),
+            "system_prompt": self.system_prompt,
+            "total_messages": len(history),
+            "conversation": history
+        }
+        
+        with open(log_file, 'w', encoding='utf-8') as f:
+            json.dump(log_data, f, indent=2, ensure_ascii=False)
+        
+        print(f"\n[SAVE] Log saved: {log_file}")
+    
+    def show_history(self):
+        """Muestra el historial de conversación"""
+        history = self._conversation.get_history()
+        if not history:
+            print("\n[INFO] No history available")
+            return
+        
+        print("\n" + "=" * 60)
+        print("CONVERSATION HISTORY")
+        print("=" * 60)
+        for i, entry in enumerate(history, 1):
+            print(f"\n[{i}] USER:")
+            print(f"    {entry['user']}")
+            print(f"\n    ASSISTANT:")
+            print(f"    {entry['assistant']}")
+            
+            # Mostrar métricas si están disponibles
+            if 'metrics' in entry:
+                m = entry['metrics']
+                elapsed = m.get('elapsed_seconds', 0)
+                if elapsed < 60:
+                    time_str = f"{elapsed:.1f}s"
+                else:
+                    time_str = f"{int(elapsed // 60)}m {int(elapsed % 60)}s"
+                print(f"    [{time_str} | IN:{m.get('prompt_tokens', 0)} OUT:{m.get('completion_tokens', 0)}]")
+        
+        print("\n" + "=" * 60)
+    
+    def show_stats(self):
+        """Muestra las estadísticas de la sesión"""
+        stats = self._conversation.get_stats()
+        if not stats:
+            print("\n[INFO] No statistics available")
+            return
+        
+        total_time = stats['total_time']
+        avg_time = stats['avg_time']
+        total_tokens = stats['total_tokens']
+        total_prompt_tokens = stats['prompt_tokens']
+        total_completion_tokens = stats['completion_tokens']
+        
+        print("\n" + "=" * 60)
+        print("SESSION STATISTICS")
+        print("=" * 60)
+        print(f"Backend: {self.backend_type}")
+        print(f"Model: {self.model_type}")
+        print(f"Messages: {stats['messages']}")
+        print(f"Total time: {int(total_time // 60)}m {int(total_time % 60)}s")
+        print(f"Avg time/message: {avg_time:.1f}s")
+        print(f"Total tokens: {total_tokens}")
+        print(f"  Input: {total_prompt_tokens}")
+        print(f"  Output: {total_completion_tokens}")
+        print("=" * 60 + "\n")
+    
+    def change_model(
+        self,
+        model_path: Optional[str] = None,
+        backend: Optional[str] = None,
+        **kwargs
+    ) -> bool:
+        """
+        Cambia a un modelo diferente (puede cambiar de backend)
+        
+        Args:
+            model_path: Ruta al nuevo modelo (obligatorio)
+            backend: Nuevo backend ("gguf" o "transformers", None = auto-detectar)
+            **kwargs: Parámetros específicos del backend
+            
+        Returns:
+            True si exitoso, False si falla
+            
+        Ejemplos:
+            # Cambiar a otro GGUF
+            client.change_model(model_path="models/mistral-7b.gguf")
+            
+            # Cambiar a Transformers
+            client.change_model(
+                backend="transformers",
+                model_name_or_path="bigscience/bloom-560m"
+            )
+        """
+        # Guardar sesión actual si hay historial
+        if self._conversation.get_history():
+            self.save_log()
+            print("[INFO] Previous session saved")
+        
+        # Obtener model_path de kwargs si no se pasó explícitamente (compatibilidad)
+        if not model_path:
+            model_path = kwargs.get("model_path") or kwargs.get("model_name_or_path")
+        
+        if not model_path:
+            raise ValueError("model_path (or model_name_or_path) is required")
+        
+        # Si se pasa solo model_path sin backend, detectar automáticamente
+        if backend is None:
+            backend = detect_backend_type(model_path)
+        
+        # Descargar modelo anterior de memoria (fix memory leak)
+        if self.backend:
+            try:
+                print("[INFO] Unloading previous model...")
+                self.backend.unload_model()
+            except Exception as e:
+                print(f"[WARN] Failed to unload previous model: {e}")
+        
+        # Determinar backend
+        new_backend = backend if backend else self.backend_type
+        
+        print(f"\n[CHANGE] Switching to backend: {new_backend}")
+        
+        try:
+            # Reiniciar configuración
+            self.backend_type = new_backend
+            self._conversation.reset_session()
+            # Actualizar referencias públicas
+            self.conversation_history = self._conversation.conversation_history
+            self.session_start = self._conversation.session_start
+            self.session_id = self._conversation.session_id
+            
+            # Inicializar nuevo backend
+            if new_backend == "gguf":
+                if not model_path:
+                    raise ValueError("model_path required for GGUF backend")
+                
+                self._init_gguf_backend(
+                    model_key=None,
+                    model_path=model_path,
+                    repo_id=kwargs.get("repo_id"),
+                    filename=kwargs.get("filename"),
+                    n_gpu_layers=kwargs.get("n_gpu_layers", self.n_gpu_layers),
+                    n_ctx=kwargs.get("n_ctx", self.n_ctx)
+                )
+            elif new_backend == "transformers":
+                # model_path ya está definido arriba, solo validar
+                if not model_path:
+                    raise ValueError(
+                        "model_path or model_name_or_path required for Transformers backend"
+                    )
+                
+                self._init_transformers_backend(
+                    model_path=model_path,
+                    device=kwargs.get("device", "auto"),
+                    torch_dtype=kwargs.get("torch_dtype", "auto"),
+                    trust_remote_code=kwargs.get("trust_remote_code", False),
+                    load_in_8bit=kwargs.get("load_in_8bit", False),
+                    load_in_4bit=kwargs.get("load_in_4bit", False)
+                )
+            else:
+                raise ValueError(f"Unknown backend: {new_backend}")
+            
+            # Actualizar información del modelo
+            if self.backend and self.backend.is_loaded:
+                model_info = self.backend.get_model_info()
+                self.model_type = model_info.get("model_type", "unknown")
+                self.supports_native_system = model_info.get("supports_native_system", False)
+                self.chat_format = model_info.get("chat_format")
+            
+            print(f"[READY] Model loaded successfully")
+            print(f"[SESSION] New ID: {self._conversation.session_id}")
+            
+            # Mantener el prompt del sistema si está configurado
+            if self.system_prompt:
+                print(f"[SYSTEM] Keeping active prompt")
+            
+            print("=" * 60 + "\n")
+            return True
+        except Exception as e:
+            print(f"[ERROR] Failed to change model: {e}")
+            import traceback
+            traceback.print_exc()
+            return False