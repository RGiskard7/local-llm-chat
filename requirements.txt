--- conflicted
+++ resolved
@@ -7,22 +7,21 @@
 # pip install torch --index-url https://download.pytorch.org/whl/cu121
 torch>=2.0.0
 
-<<<<<<< HEAD
 # Transformers Backend (opcional - instalar solo si se necesita)
 # pip install transformers accelerate
 # Para cuantización 8-bit/4-bit: pip install bitsandbytes
-transformers>=4.35.0
-accelerate>=0.20.0
-bitsandbytes>=0.41.0
+# transformers>=4.35.0
+# accelerate>=0.20.0
+# bitsandbytes>=0.41.0
+
+# Dependencias RAG (descomentar si quieres Q&A sobre documentos)
+# Para RAG completo, instalar: pip install -r requirements-rag.txt
+# chromadb>=0.5.0
+# sentence-transformers>=2.2.0
+# pypdf>=6.0.0
 
 # Development dependencies (optional)
 # pytest>=7.0.0
 # black>=23.0.0
 # flake8>=6.0.0
-# mypy>=1.0.0
-=======
-# Dependencias RAG (descomentar si quieres Q&A sobre documentos)
-# chromadb>=0.5.0
-# sentence-transformers>=2.2.0
-# pypdf>=6.0.0
->>>>>>> 4a0eb76d
+# mypy>=1.0.0